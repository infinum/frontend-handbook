--- conflicted
+++ resolved
@@ -1,6 +1,5 @@
 *Guides are not rules and should not be followed blindly. Use your head and think.*
 
-<<<<<<< HEAD
 **Important:** This guide is made for Susy 2. For information about Susy 3, check out [Susy 3 Docs](http://oddbird.net/susy/docs/).
 
 Susy is a Sass library that handles grid layouts, the math behind them, and contains some utilities. It has no inherent styling choices, as it is meant to be used only for the grid. Understanding the use of Susy mostly revolves around knowing its utilities and its configuration, so the guide will primarily focus on that.
@@ -8,25 +7,12 @@
 ## Warning
 
 Before going through this guide, you will need some knowledge of Sass. For that, check out the [SASS reference](http://sass-lang.com/documentation/file.SASS_REFERENCE.html).
-=======
-**Important:** this guide is made for Susy 2. For information about Susy 3, check out [Susy 3 Docs](http://oddbird.net/susy/docs/).
-
-Susy is a sass library that handles grid layouting and the math behind it, and contains some utilities. It has no inherent styling choices, as it is meant to be used only for the grid. Understanding the use of Susy mostly revolves about knowing its utilities and its configuration, so the guide will first focus on that.
-
-## Warning
-
-Before going through this guide, some knowledge of sass is needed. For that, check the [SASS reference](http://sass-lang.com/documentation/file.SASS_REFERENCE.html).
->>>>>>> ffa56faa
 
 The guide is effectively split into two parts: Susy configuration and the actual guide. A more in-depth configuration explanation can be found in the documentation. If you are familiar with Susy, skip to the guide section.
 
 ## Configuration
 
-<<<<<<< HEAD
 First, we'll go through the configuration. The principles of using some of this might not be immediately apparent, but they will be explained in the guide section.
-=======
-First, we'll go through the configuration. The usage of some of this might not be immediately apparent but will be explained in the guide section.
->>>>>>> ffa56faa
 
 ```scss
 $susy: (
@@ -58,47 +44,37 @@
 ```
 
 ### Flow and last flow
+
 `flow` is used to direct the flow of the columns. This will almost always be `ltr` (left to right), with the other option being `rtl` (right to left).
 
 `last-flow` tells Susy where to float the last column. `from` will float to the left (assuming you've set the `ltr` flow) while `to` will float to the right (`to` is preferable). This isn't something you should touch unless you're sure that you need it.
 
 ### Math and column width
-<<<<<<< HEAD
+
 `math` is used to decide in which units and how to calculate column and gutter widths.
-=======
-`math` is used to decide how and in which units to calculate column and gutter widths.
->>>>>>> ffa56faa
 
-`fluid` math will output everything as percentages relative to the parent container. This is what you will usually use.  
+`fluid` math will output everything as percentages relative to the parent container. This is what you will usually use.
 `static` math is used to output depending on the value in column-width (which has to be set for static math to be useful).
 
-<<<<<<< HEAD
 `column-width` can be set to either `false` (or `null`), and this is the default, as it only sets the outer maximum width for fluid widths, or a static unit, such as `200px` or `10em`.
 
 ### Output
+
 `output` handles the way column positions are generated. `float` is the default and uses float to position elements, while `isolate` uses the negative margin trick. 
 **Use float** as it's slightly more performant and much easier to spot errors and debug with. `isolate` is only useful when facing sub-pixel rounding errors, which it can avoid.
 
 ### Container and container position
+
 `container` is used to set the max-width of the element with the applied container mixin. This can be either a relative or a static unit. If you're using static layouts, this is best left at `auto`, in order to avoid sub-pixel rounding errors.
-=======
-`column-width` can be set to either `false` or `null`, and this is the default, as for fluid widths it only sets the outer maximum width or a static unit such as `200px` or `10em`.
-
-### Output
-`output` handles the way columns' positions are generated. `float` is the default and uses float to position elements, while `isolate` uses a negative margin trick.
-**Use float** as it is slightly more performant and much easier to spot errors and debug with. `isolate` is only useful when facing sub-pixel rounding errors, which it can avoid.
-
-### Container and container position
-`container` is used to set the max-width of the element with the applied container mixin. This can be either a relative or a static unit. If using static layouts, this is best left at `auto` in order to avoid sub-pixel rounding errors.
->>>>>>> ffa56faa
 
 The container position sets the position of the columns relative to the container. Center is usually preferred.
 
 ### Columns
+
 `columns` determine the number of columns in the current layout. This is something you will probably use most often, as it is very versatile for creating any grid layout you need.
 
 ### Gutters and gutter position
-<<<<<<< HEAD
+
 `gutters` is the width of the gutter between columns. Its size is based on the column width. Therefore, `.25` means one quarter of the column width of a one-unit column.
 
 `gutter-position` tells Susy where to put gutters. In case of `after`, gutters will be applied as margins on the right of the column, meaning the last column in a container should have no right margin. (This is solved in the span mixin whose usage will be explained in the guide section).
@@ -111,36 +87,16 @@
  * `inside`—padding inside the column, also not removed on the ends of the container
 
 ### Border box sizing
+
 `global-box-sizing` tells Susy the global default sizing so it can calculate the column size and gutters correctly.
-=======
-`gutters` is the width of the gutter between columns, and the size is based on the column width. Therefore, `.25` means one quarter of the column width of one unit column.
-
-`gutter-position` tells Susy where to put gutters. In case of `after`, gutters will be applied as margins on the right of the column, meaning that the last column in the container should have no right margin. This is solved in the span mixin whose usage will be explained in the guide section.
-
-The possible values are:
-
- * `before`—margin left on column
- * `after`—margin right on column
- * `split`—half margin on the left and half on the right (these margins will not be removed unless explicitly overridden; this means that columns will never go to the ends of the container)
- * `inside`—padding inside the column, also not removed on the ends of the container
-
-### Border box sizing
-`global-box-sizing` tells Susy the global default sizing, so it can calculate column and gutters correctly.
->>>>>>> ffa56faa
 
 _**This does NOT set box sizing globally.**_
 
 There is a mixin for that, which will be explained in the guide section.
 
 ### Other
-<<<<<<< HEAD
+
 There are also [debug](http://susy.readthedocs.io/settings/#debug) and [custom options](http://susy.readthedocs.io/settings/#custom-support), which are not important for the purposes of this guide. You can read about them in the documentation.
 
-[Susy documentation](http://susy.readthedocs.io/)  
-If something is not clear, check out the documentation for details.
-=======
-There are also [debug](http://susy.readthedocs.io/settings/#debug) and [custom options](http://susy.readthedocs.io/settings/#custom-support), which are not important for the purpose for this guide, so you can read about those in the documentation.
-
-[Susy documentation](http://susy.readthedocs.io/)  
-For anything that is unclear, check the documentation for details.
->>>>>>> ffa56faa
+[Susy documentation](http://susy.readthedocs.io/)
+If something is not clear, check out the documentation for details.