We made POC which uses some of the above features. We built an app which can be exported to static HTML files (wouldn't need any server processing) and that contains modals which we can access with a link.

Since many of our projects use modals, it proved to be very useful to be able to access them directly by adding query parameters to the URL.

## App structure

```
...
├─ components
⎮   ├─ layouts
⎮   ⎮   └─ Layout.tsx
⎮   ├─ modals
|   |   └─ Newsletter.tsx
|   └─ LoginRegisterForm.tsx
├─ hooks
|   ├─ useUser.tsx
├─ pages
|   ├─ index.tsx
⎮   ├─ login.tsx
⎮   ├─ register.tsx
|   └─ modal.tsx
└─ fetchers
    └─ fetcher.ts
...
```

`login.tsx` and `register.tsx` are public pages whose functionality is self-explanatory. Once login is successful, the user is redirected to the index page which acts as the home page.

## Layouts

`Layout.tsx` is an example of a layout page for all pages. Here is an example of how we can extend `Head` section for adding global fonts.

```jsx
// /components/layouts/Layout.tsx
import React, { Fragment } from 'react';
import Head from 'next/head';

export const Layout = (props) => {
  return (
    <Fragment>
      <Head>
        <link
          href="https://fonts.googleapis.com/css?family=Roboto"
          rel="stylesheet"
          key="google-font-cabin"
        />
      </Head>

      <main>
        <div className="container">{props.children}</div>
      </main>

      <style global jsx>{`
        body {
          font-family: 'Roboto', sans-serif;
        }
      `}</style>
    </Fragment>
  );
};
```

Here is an example of how we can use `Layout`:

```jsx
// /pages/index.tsx
import React from 'react';
// ...
import Layout from '../components/layouts/Layout';

const Index = () => {
  // ...
  return <Layout>Home Page content</Layout>;
};
export default Index;
```

<<<<<<< HEAD
Index page in this example is used as a private page, so we are using withAuth hoc.

## Higher order components

From the React documentation, Higher-Order Components (HOC) are **functions which take components and returns a new component**. They are used when we need to re-use some component logic.

## WithAuth
=======
### Auth
>>>>>>> b63fe010

`useUser` is simple hook which checks if the user is authenticated, and if not, the user is redirected to the login page.

```jsx
// /hooks/useUser.tsx
import React, { useEffect } from 'react';
import { useRouter } from 'next/router';
import useSWR from 'swr'

import { fetcher } from '../fetchers/fetcher';

function getUser() {
  const user = localStorage.getItem('user');
  const userObject = JSON.parse(user);

  return userObject;
}

export function useUser({
  redirectTo = false,
  redirectIfFound = false,
} = {}) {
  const router = useRouter();
  const { data: user, mutate: mutateUser, error, isValidating } = useSWR('/api/user', fetcher);

  useEffect(() => {
    // https://swr.vercel.app/advanced/performance#dependency-collection
    const hydration = user === undefined && error === undefined && isValidating === false;

    // if no redirect needed, just return (example: already on admin /dashboard)
    // if user data not yet there (fetch in progress, logged in or not) then don't do anything yet
    if (!redirectTo || hydration || isValidating) return;

    if (
      // If redirectTo is set, redirect if the user was not found.
      (redirectTo && !redirectIfFound && !user) ||
      // If redirectIfFound is also set, redirect if the user was found
      (redirectIfFound && user)
    ) {
      router.push(redirectTo);
    }
  }, [router, redirectTo, user, error, isValidating]);

  return { user, mutateUser };
};
```

<<<<<<< HEAD
## WithModal
=======
Here is the implementation of simple `fetcher`

```jsx
// ./fetchers/fetcher.js
export async function fetcher(...args) {
  try {
    const response = await fetch(...args)

    // if the server replies, there's always some data in json
    // if there's a network error, it will throw at the previous line
    const data = await response.json()

    if (response.ok) {
      return data
    }

    const error = new Error(response.statusText)
    error.response = response
    error.data = data
    throw error
  } catch (error) {
    if (!error.data) {
      error.data = { message: error.message }
    }
    throw error
  }
}
```

>>>>>>> b63fe010

Here is an example of how we can use `useUser`:

```jsx
// ./pages/admin/index.tsx
import React from 'react';
// ...
import { Layout } from '../components/layouts/Layout';
import { useUser } from '../hooks/useUser';

const Admin = () => {
  const { user } = useUser({
    redirectTo: '/login'
  });

  return (
    <Layout>
      {user ? (
        <div>Admin Page content</div>
      ) : (
        <Skeleton />
      )}
    </Layout>
  );
};
export default Admin;
```

## Page with Modal

Example of how can we use modal on a page:

```jsx
// /pages/modal.tsx
import React, { useState, useEffect, useCallback } from 'react';
import Link from 'next/link';
import { useRouter } from 'next/router';

import Layout from '../components/layouts/Layout';
import modals from '../components/modals';
import { useUser } from '../hooks/useUser';

export const ModalPage = () => {
  const router = useRouter();

  const onModalClose = useCallback(() => {
    router.push({
      pathname: router.pathname
    });
  }, [router]);

  const Modal = modals[router.query.modal];

  return (
    <Layout>
      <h1>Page modal</h1>
      {name}
      <Link
        href={{
          pathname: router.pathname,
          query: {
            modal: 'newsletter'
          },
        }}
        shallow
      >
        <a>here</a>
      </Link>
      {Modal && <Modal onClose={onModalClose} />}
    </Layout>
  );
};

export default ModalPage;
```

## Dynamic Modal rendering

The only thing that is left to do is to show how we are rendering the modal. In the next code snippet, we can see that modal is loaded dynamically. In that way, no component will load a modal component until URL params contain the modal name.

```jsx
// /components/modals/index.tsx
import dynamic from 'next/dynamic';

const NewsletterModal = dynamic(() => import('./Newsletter'), {
  ssr: false,
  loading: () => <p>Loading</p>,
});

export default {
  newsletter: NewsletterModal,
};
```
<|MERGE_RESOLUTION|>--- conflicted
+++ resolved
@@ -75,17 +75,7 @@
 export default Index;
 ```
 
-<<<<<<< HEAD
-Index page in this example is used as a private page, so we are using withAuth hoc.
-
-## Higher order components
-
-From the React documentation, Higher-Order Components (HOC) are **functions which take components and returns a new component**. They are used when we need to re-use some component logic.
-
-## WithAuth
-=======
 ### Auth
->>>>>>> b63fe010
 
 `useUser` is simple hook which checks if the user is authenticated, and if not, the user is redirected to the login page.
 
@@ -133,9 +123,6 @@
 };
 ```
 
-<<<<<<< HEAD
-## WithModal
-=======
 Here is the implementation of simple `fetcher`
 
 ```jsx
@@ -165,7 +152,6 @@
 }
 ```
 
->>>>>>> b63fe010
 
 Here is an example of how we can use `useUser`:
 
